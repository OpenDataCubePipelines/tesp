#!/usr/bin/env python

"""
A temporary workflow for processing S2 data into an ARD package.
"""

from concurrent.futures import ThreadPoolExecutor, as_completed
from os.path import join as pjoin, basename
from pathlib import Path
import shutil
import traceback
import json
import yaml

import luigi
from luigi.local_target import LocalFileSystem

from eodatasets3.wagl import package, Granule

from wagl.acquisition import preliminary_acquisitions_data
from wagl.singlefile_workflow import DataStandardisation
from wagl.logs import TASK_LOGGER, STATUS_LOGGER

from tesp.constants import ProductPackage
from tesp.metadata import _get_tesp_metadata

from eugl.fmask import fmask
from eugl.gqa import GQATask
from eugl.mndwi import mndwi


<<<<<<< HEAD
QA_PRODUCTS = ['gqa', 'fmask', 'mndwi']
=======
QA_PRODUCTS = ["gqa", "fmask"]
>>>>>>> 3df5c76c


@luigi.Task.event_handler(luigi.Event.FAILURE)
def on_failure(task, exception):
    """Capture any Task Failure here."""
    TASK_LOGGER.exception(
        task=task.get_task_family(),
        params=task.to_str_params(),
        level1=getattr(task, "level1", ""),
        granule=getattr(task, "granule", ""),
        stack_info=True,
        status="failure",
        exception=exception.__str__(),
        traceback=traceback.format_exc().splitlines(),
    )


@luigi.Task.event_handler(luigi.Event.SUCCESS)
def on_success(task):
    """Capture any Task Success here."""
    TASK_LOGGER.info(
        task=task.get_task_family(),
        params=task.to_str_params(),
        level1=getattr(task, "level1", ""),
        granule=getattr(task, "granule", ""),
        status="success",
    )


class WorkDir(luigi.Task):

    """
    Initialises the working directory in a controlled manner.
    Alternatively this could be initialised upfront during the
    ARD Task submission phase.
    """

    level1 = luigi.Parameter()
    workdir = luigi.Parameter()

    def output(self):
        return luigi.LocalTarget(self.workdir)

    def run(self):
        local_fs = LocalFileSystem()
        local_fs.mkdir(self.output().path)


class Mndwi(luigi.Task):

    """
    Execute the MNDWI computation for a given granule.
    """

    level1 = luigi.Parameter()
    workdir = luigi.Parameter()
    granule = luigi.Parameter()

    def requires(self):
        return DataStandardisation(self.level1, self.workdir, self.granule)

    def output(self):
        out_fname = pjoin(self.workdir, "{}.mndwi.h5".format(self.granule))

        return luigi.LocalTarget(out_fname)

    def run(self):
        out_fname = self.output()

        with self.output().temporary_path() as out_fname:
            mndwi(self.input()['wagl'].path, self.granule, out_fname)


class RunFmask(luigi.Task):

    """
    Execute the Fmask algorithm for a given granule.
    """

    level1 = luigi.Parameter()
    granule = luigi.Parameter()
    workdir = luigi.Parameter()
    cloud_buffer_distance = luigi.FloatParameter(default=150.0)
    cloud_shadow_buffer_distance = luigi.FloatParameter(default=300.0)
    parallax_test = luigi.BoolParameter()
    upstream_settings = luigi.DictParameter(default={})
    acq_parser_hint = luigi.OptionalParameter(default="")

    def requires(self):
        # for the time being have fmask require wagl,
        # no point in running fmask if wagl fails...
        # return WorkDir(self.level1, dirname(self.workdir))
        return DataStandardisation(
            self.level1,
            self.workdir,
            self.granule,
            **self.upstream_settings,  # pylint: disable=not-a-mapping
        )

    def output(self):
        out_fname1 = pjoin(self.workdir, "{}.fmask.img".format(self.granule))
        out_fname2 = pjoin(self.workdir, "{}.fmask.yaml".format(self.granule))

        out_fnames = {
            "image": luigi.LocalTarget(out_fname1),
            "metadata": luigi.LocalTarget(out_fname2),
        }

        return out_fnames

    def run(self):
        out_fnames = self.output()
        with out_fnames["image"].temporary_path() as out_fname1:
            with out_fnames["metadata"].temporary_path() as out_fname2:
                fmask(
                    self.level1,
                    self.granule,
                    out_fname1,
                    out_fname2,
                    self.workdir,
                    self.acq_parser_hint,
                    self.cloud_buffer_distance,
                    self.cloud_shadow_buffer_distance,
                    self.parallax_test,
                )


# useful for testing fmask via the CLI
class Fmask(luigi.WrapperTask):

    """
    A helper task that issues RunFmask Tasks.
    """

    level1 = luigi.Parameter()
    workdir = luigi.Parameter()
    cloud_buffer_distance = luigi.FloatParameter(default=150.0)
    cloud_shadow_buffer_distance = luigi.FloatParameter(default=300.0)
    parallax_test = luigi.BoolParameter()
    acq_parser_hint = luigi.OptionalParameter(default="")

    def requires(self):
        # issues task per granule
        for granule in preliminary_acquisitions_data(self.level1, self.acq_parser_hint):
            yield RunFmask(
                self.level1,
                granule["id"],
                self.workdir,
                self.cloud_buffer_distance,
                self.cloud_shadow_buffer_distance,
                self.parallax_test,
            )


class Package(luigi.Task):

    """
    Creates the final packaged product once wagl, Fmask
    and gqa have executed successfully.
    """

    level1 = luigi.Parameter()
    workdir = luigi.Parameter()
    granule = luigi.OptionalParameter(default="")
    pkgdir = luigi.Parameter()
    yamls_dir = luigi.OptionalParameter(default="")
    cleanup = luigi.BoolParameter()
    acq_parser_hint = luigi.OptionalParameter(default="")
    products = luigi.ListParameter(default=ProductPackage.default())
    qa_products = luigi.ListParameter(default=QA_PRODUCTS)
    cloud_buffer_distance = luigi.FloatParameter(default=150.0)
    cloud_shadow_buffer_distance = luigi.FloatParameter(default=300.0)
    parallax_test = luigi.BoolParameter()

    def requires(self):
        # Ensure configuration values are valid
        # self._validate_cfg()

<<<<<<< HEAD
        tasks = {'wagl': DataStandardisation(self.level1, self.workdir,
                                             self.granule),
                 'fmask': RunFmask(self.level1, self.granule, self.workdir,
                                   self.cloud_buffer_distance,
                                   self.cloud_shadow_buffer_distance,
                                   self.parallax_test),
                 'gqa': GQATask(self.level1, self.acq_parser_hint, self.granule, self.workdir),
                 'mndwi': Mndwi(self.level1, self.workdir, self.granule)}
=======
        tasks = {
            "wagl": DataStandardisation(self.level1, self.workdir, self.granule),
            "fmask": RunFmask(
                self.level1,
                self.granule,
                self.workdir,
                self.cloud_buffer_distance,
                self.cloud_shadow_buffer_distance,
                self.parallax_test,
            ),
            "gqa": GQATask(self.level1, self.acq_parser_hint, self.granule, self.workdir),
        }
>>>>>>> 3df5c76c

        # Need to improve pluggability across tesp/eugl/wagl
        # and adopt patterns that facilitate reuse
        for key in list(tasks.keys()):
            if key != "wagl" and key not in list(self.qa_products):
                del tasks[key]

        return tasks

    def output(self):
        # temp work around. rather than duplicate the packaging logic
        # create a text file to act as a completion target
        # this could be changed to be a database record
        parent_dir = Path(self.workdir).parent
        out_fname = parent_dir.joinpath("{}.completed".format(self.granule))

        return luigi.LocalTarget(str(out_fname))

    def run(self):
        # TODO; the package_file func can accept additional fnames for yamls etc
        wagl_fname = Path(self.input()["wagl"].path)
        fmask_img_fname = Path(self.input()["fmask"]["image"].path)
        fmask_doc_fname = Path(self.input()["fmask"]["metadata"].path)
        gqa_doc_fname = Path(self.input()["gqa"].path)

        tesp_doc_fname = Path(self.workdir) / "{}.tesp.yaml".format(self.granule)
        with tesp_doc_fname.open("w") as src:
            yaml.safe_dump(_get_tesp_metadata(), src)

        md = {}
        for eods_granule in Granule.for_path(
            wagl_fname,
            granule_names=[self.granule],
            fmask_image_path=fmask_img_fname,
            fmask_doc_path=fmask_doc_fname,
            gqa_doc_path=gqa_doc_fname,
            tesp_doc_path=tesp_doc_fname,
        ):

            ds_id, md_path = package(Path(self.pkgdir), eods_granule, self.products)

            md[ds_id] = md_path
            STATUS_LOGGER.info(
                "packaged dataset",
                granule=self.granule,
                level1=self.level1,
                dataset_id=str(ds_id),
                dataset_path=str(md_path),
            )

        if self.cleanup:
            shutil.rmtree(self.workdir)

        with self.output().temporary_path() as out_fname:
            with open(out_fname, "w") as outf:
                data = {
                    "params": self.to_str_params(),
                    # JSON can't serialise the returned Path obj
                    "packaged_datasets": {str(k): str(v) for k, v in md.items()},
                }
                json.dump(data, outf)


def list_packages(workdir, acq_parser_hint, pkgdir):
    def worker(level1):
        work_root = pjoin(workdir, "{}.ARD".format(basename(level1)))

        result = []
        for granule in preliminary_acquisitions_data(level1, acq_parser_hint):
            work_dir = pjoin(work_root, granule["id"])
            result.append(Package(level1, work_dir, granule["id"], pkgdir))

        return result

    return worker


class ARDP(luigi.WrapperTask):

    """
    A helper Task that issues Package Tasks for each Level-1
    dataset listed in the `level1_list` parameter.
    """

    level1_list = luigi.Parameter()
    workdir = luigi.Parameter()
    pkgdir = luigi.Parameter()
    acq_parser_hint = luigi.OptionalParameter(default="")

    def requires(self):
        with open(self.level1_list) as src:
            level1_list = [level1.strip() for level1 in src.readlines()]

        worker = list_packages(self.workdir, self.acq_parser_hint, self.pkgdir)

        executor = ThreadPoolExecutor()
        futures = [executor.submit(worker, level1) for level1 in level1_list]

        for future in as_completed(futures):
            for _package in future.result():
                yield _package


if __name__ == "__main__":
    luigi.run()<|MERGE_RESOLUTION|>--- conflicted
+++ resolved
@@ -29,11 +29,7 @@
 from eugl.mndwi import mndwi
 
 
-<<<<<<< HEAD
-QA_PRODUCTS = ['gqa', 'fmask', 'mndwi']
-=======
-QA_PRODUCTS = ["gqa", "fmask"]
->>>>>>> 3df5c76c
+QA_PRODUCTS = ["gqa", "fmask", "mndwi"]
 
 
 @luigi.Task.event_handler(luigi.Event.FAILURE)
@@ -104,7 +100,7 @@
         out_fname = self.output()
 
         with self.output().temporary_path() as out_fname:
-            mndwi(self.input()['wagl'].path, self.granule, out_fname)
+            mndwi(self.input()["wagl"].path, self.granule, out_fname)
 
 
 class RunFmask(luigi.Task):
@@ -212,16 +208,6 @@
         # Ensure configuration values are valid
         # self._validate_cfg()
 
-<<<<<<< HEAD
-        tasks = {'wagl': DataStandardisation(self.level1, self.workdir,
-                                             self.granule),
-                 'fmask': RunFmask(self.level1, self.granule, self.workdir,
-                                   self.cloud_buffer_distance,
-                                   self.cloud_shadow_buffer_distance,
-                                   self.parallax_test),
-                 'gqa': GQATask(self.level1, self.acq_parser_hint, self.granule, self.workdir),
-                 'mndwi': Mndwi(self.level1, self.workdir, self.granule)}
-=======
         tasks = {
             "wagl": DataStandardisation(self.level1, self.workdir, self.granule),
             "fmask": RunFmask(
@@ -233,8 +219,8 @@
                 self.parallax_test,
             ),
             "gqa": GQATask(self.level1, self.acq_parser_hint, self.granule, self.workdir),
+            "mndwi": Mndwi(self.level1, self.workdir, self.granule),
         }
->>>>>>> 3df5c76c
 
         # Need to improve pluggability across tesp/eugl/wagl
         # and adopt patterns that facilitate reuse
