#!/usr/bin/env python

import os
from os.path import join as pjoin, basename, dirname, splitext, exists
from posixpath import join as ppjoin
from pathlib import Path
from subprocess import check_call
import tempfile
import glob
import re
from pkg_resources import resource_stream
import numpy
import h5py
from rasterio.enums import Resampling
import rasterio

import yaml
from yaml.representer import Representer

from wagl.acquisition import acquisitions
from wagl.constants import DatasetName, GroupName
from wagl.data import write_img
from wagl.hdf5 import find
from wagl.geobox import GriddedGeoBox

import tesp
from tesp.checksum import checksum
from tesp.contrast import quicklook
from tesp.html_geojson import html_map
from tesp.yaml_merge import merge_metadata
from tesp.constants import ProductPackage
from tesp.ga_metadata import extract_level1_metadata

from eugl.fmask import fmask_cogtif
from eugl.contiguity import contiguity

yaml.add_representer(numpy.int8, Representer.represent_int)
yaml.add_representer(numpy.uint8, Representer.represent_int)
yaml.add_representer(numpy.int16, Representer.represent_int)
yaml.add_representer(numpy.uint16, Representer.represent_int)
yaml.add_representer(numpy.int32, Representer.represent_int)
yaml.add_representer(numpy.uint32, Representer.represent_int)
yaml.add_representer(numpy.int, Representer.represent_int)
yaml.add_representer(numpy.int64, Representer.represent_int)
yaml.add_representer(numpy.uint64, Representer.represent_int)
yaml.add_representer(numpy.float, Representer.represent_float)
yaml.add_representer(numpy.float32, Representer.represent_float)
yaml.add_representer(numpy.float64, Representer.represent_float)
yaml.add_representer(numpy.ndarray, Representer.represent_list)

ALIAS_FMT = {'LAMBERTIAN': 'lambertian_{}', 'NBAR': 'nbar_{}', 'NBART': 'nbart_{}', 'SBT': 'sbt_{}'}
LEVELS = [2, 4, 8, 16, 32]
PATTERN1 = re.compile(
    r'(?P<prefix>(?:.*_)?)(?P<band_name>B[0-9][A0-9]|B[0-9]*|B[0-9a-zA-z]*)'
    r'(?P<extension>\.TIF)')
PATTERN2 = re.compile('(L1[GTPC]{1,2})')
ARD = 'ARD'
QA = 'QA'
SUPPS = 'SUPPLEMENTARY'


def run_command(command, work_dir):
    """
    A simple utility to execute a subprocess command.
    """
    check_call(' '.join(command), shell=True, cwd=work_dir)


def _clean(alias):
    """
    A quick fix for cleaning json unfriendly alias strings.
    """
    replace = {'-': '_',
               '[': '',
               ']': ''}
    for k, v in replace.items():
        alias = alias.replace(k, v)

    return alias.lower()


def _write_cogtif(dataset, out_fname):
    """
    Easy wrapper for writing a cogtif, that takes care of datasets
    that are written row by row rather square(ish) blocks.
    """
    if dataset.chunks[1] == dataset.shape[1]:
        blockxsize = 512
        blockysize = 512
        data = dataset[:]
    else:
        blockysize, blockxsize = dataset.chunks
        data = dataset

    options = {'blockxsize': blockxsize,
               'blockysize': blockysize,
               'compress': 'deflate',
               'zlevel': 4}

    nodata = dataset.attrs.get('no_data_value')
    geobox = GriddedGeoBox.from_dataset(dataset)

    # path existence
    if not exists(dirname(out_fname)):
        os.makedirs(dirname(out_fname))

    write_img(data, out_fname, cogtif=True, levels=LEVELS, nodata=nodata,
              geobox=geobox, resampling=Resampling.nearest, options=options)

def get_img_dataset_info(dataset, path, layer=1):
    """
    Returns metadata for raster datasets
    """
    geobox = GriddedGeoBox.from_dataset(dataset)
    return {
        'path': path,
        'layer': layer,
        'info': {
            'width': geobox.x_size(),
            'height': geobox.y_size(),
            'geotransform': list(geobox.transform.to_gdal())
        }
    }

<<<<<<< HEAD
=======

>>>>>>> da2e60c3

def unpack_products(product_list, container, granule, h5group, outdir):
    """
    Unpack and package the NBAR and NBART products.
    """
    # listing of all datasets of IMAGE CLASS type
    img_paths = find(h5group, 'IMAGE')

    # relative paths of each dataset for ODC metadata doc
    rel_paths = {}

    # TODO pass products through from the scheduler rather than hard code
    for product in product_list:
        for pathname in [p for p in img_paths if '/{}/'.format(product) in p]:

            dataset = h5group[pathname]

            acqs = container.get_acquisitions(group=pathname.split('/')[0],
                                              granule=granule)
            acq = [a for a in acqs if
                   a.band_name == dataset.attrs['band_name']][0]

            base_fname = '{}.TIF'.format(splitext(basename(acq.uri))[0])
            match_dict = PATTERN1.match(base_fname).groupdict()
            fname = '{}{}_{}{}'.format(match_dict.get('prefix'), product,
                                       match_dict.get('band_name'),
                                       match_dict.get('extension'))
            rel_path = pjoin(product, re.sub(PATTERN2, ARD, fname))
            out_fname = pjoin(outdir, rel_path)

            _write_cogtif(dataset, out_fname)

            # alias name for ODC metadata doc
            alias = _clean(ALIAS_FMT[product].format(dataset.attrs['alias']))

            # Band Metadata
            rel_paths[alias] = get_img_dataset_info(dataset, rel_path)

    # retrieve metadata
    scalar_paths = find(h5group, 'SCALAR')
    pathname = [pth for pth in scalar_paths if 'NBAR-METADATA' in pth][0]
    tags = yaml.load(h5group[pathname][()])
    return tags, rel_paths


def unpack_supplementary(container, granule, h5group, outdir):
    """
    Unpack the angles + other supplementary datasets produced by wagl.
    Currently only the mode resolution group gets extracted.
    """
    def _write(dataset_names, h5_group, granule_id, basedir):
        """
        An internal util for serialising the supplementary
        H5Datasets to cogtif.
        """
        fmt = '{}_{}.TIF'
        paths = {}
        for dname in dataset_names:
            rel_path = pjoin(basedir,
                             fmt.format(granule_id, dname.replace('-', '_')))
            out_fname = pjoin(outdir, rel_path)
            dset = h5_group[dname]
            alias = _clean(dset.attrs['alias'])
            paths[alias] = get_img_dataset_info(dset, rel_path)
            _write_cogtif(dset, out_fname)

        return paths

    _, res_grp = container.get_mode_resolution(granule)
    grn_id = re.sub(PATTERN2, ARD, granule)

    # relative paths of each dataset for ODC metadata doc
    rel_paths = {}

    # satellite and solar angles
    grp = h5group[ppjoin(res_grp, GroupName.SAT_SOL_GROUP.value)]
    dnames = [DatasetName.SATELLITE_VIEW.value,
              DatasetName.SATELLITE_AZIMUTH.value,
              DatasetName.SOLAR_ZENITH.value,
              DatasetName.SOLAR_AZIMUTH.value,
              DatasetName.RELATIVE_AZIMUTH.value,
              DatasetName.TIME.value]
    paths = _write(dnames, grp, grn_id, SUPPS)
    for key in paths:
        rel_paths[key] = paths[key]

    # incident angles
    grp = h5group[ppjoin(res_grp, GroupName.INCIDENT_GROUP.value)]
    dnames = [DatasetName.INCIDENT.value,
              DatasetName.AZIMUTHAL_INCIDENT.value]
    paths = _write(dnames, grp, grn_id, SUPPS)
    for key in paths:
        rel_paths[key] = paths[key]

    # exiting angles
    grp = h5group[ppjoin(res_grp, GroupName.EXITING_GROUP.value)]
    dnames = [DatasetName.EXITING.value,
              DatasetName.AZIMUTHAL_EXITING.value]
    paths = _write(dnames, grp, grn_id, SUPPS)
    for key in paths:
        rel_paths[key] = paths[key]

    # relative slope
    grp = h5group[ppjoin(res_grp, GroupName.REL_SLP_GROUP.value)]
    dnames = [DatasetName.RELATIVE_SLOPE.value]
    paths = _write(dnames, grp, grn_id, SUPPS)
    for key in paths:
        rel_paths[key] = paths[key]

    # terrain shadow
    grp = h5group[ppjoin(res_grp, GroupName.SHADOW_GROUP.value)]
    dnames = [DatasetName.COMBINED_SHADOW.value]
    paths = _write(dnames, grp, grn_id, QA)
    for key in paths:
        rel_paths[key] = paths[key]

    # TODO do we also include slope and aspect?

    return rel_paths


def create_contiguity(product_list, container, granule, outdir):
    """
    Create the contiguity (all pixels valid) dataset.
    """
    # quick decision to use the mode resolution to form contiguity
    # this rule is expected to change once more people get involved
    # in the decision making process
    acqs, _ = container.get_mode_resolution(granule)
    grn_id = re.sub(PATTERN2, ARD, granule)

    # relative paths of each dataset for ODC metadata doc
    rel_paths = {}

    with tempfile.TemporaryDirectory(dir=outdir,
                                     prefix='contiguity-') as tmpdir:
        for product in product_list:
            search_path = pjoin(outdir, product)
            fnames = [str(f) for f in Path(search_path).glob('*.TIF')]

            # quick work around for products that aren't being packaged
            if not fnames:
                continue

            # output filename
            base_fname = '{}_{}_CONTIGUITY.TIF'.format(grn_id, product)
            rel_path = pjoin(QA, base_fname)
            out_fname = pjoin(outdir, rel_path)

            if not exists(dirname(out_fname)):
                os.makedirs(dirname(out_fname))

            alias = ALIAS_FMT[product].format('contiguity')

            # temp vrt
            tmp_fname = pjoin(tmpdir, '{}.vrt'.format(product))
            cmd = ['gdalbuildvrt',
                   '-resolution',
                   'user',
                   '-tr',
                   str(acqs[0].resolution[1]),
                   str(acqs[0].resolution[0]),
                   '-separate',
                   tmp_fname]
            cmd.extend(fnames)
            run_command(cmd, tmpdir)

            # create contiguity
            contiguity(tmp_fname, out_fname)
            with rasterio.open(out_fname) as ds:
                rel_paths[alias] = get_img_dataset_info(ds, rel_path)

    return rel_paths


def create_html_map(outdir):
    """
    Create the html map and GeoJSON valid data extents files.
    """
    expr = pjoin(outdir, QA, '*_FMASK.TIF')
    contiguity_fname = glob.glob(expr)[0]
    html_fname = pjoin(outdir, 'map.html')
    json_fname = pjoin(outdir, 'bounds.geojson')

    # html valid data extents
    html_map(contiguity_fname, html_fname, json_fname)


def create_quicklook(product_list, container, outdir):
    """
    Create the quicklook and thumbnail images.
    """
    acq = container.get_acquisitions(None, None, False)[0]

    # are quicklooks still needed?
    # this wildcard mechanism needs to change if quicklooks are to
    # persist
    band_wcards = {'LANDSAT_5': ['L*_B{}.TIF'.format(i) for i in [3, 2, 1]],
                   'LANDSAT_7': ['L*_B{}.TIF'.format(i) for i in [3, 2, 1]],
                   'LANDSAT_8': ['L*_B{}.TIF'.format(i) for i in [4, 3, 2]],
                   'SENTINEL_2A': ['*_B0{}.TIF'.format(i) for i in [4, 3, 2]],
                   'SENTINEL_2B': ['*_B0{}.TIF'.format(i) for i in [4, 3, 2]]}

    # appropriate wildcards
    wcards = band_wcards[acq.platform_id]

    with tempfile.TemporaryDirectory(dir=outdir,
                                     prefix='quicklook-') as tmpdir:

        for product in product_list:
            if product == 'SBT':
                # no sbt quicklook for the time being
                continue

            out_path = Path(pjoin(outdir, product))
            fnames = []
            for wcard in wcards:
                fnames.extend([str(f) for f in out_path.glob(wcard)])

            # quick work around for products that aren't being packaged
            if not fnames:
                continue

            # output filenames
            match = PATTERN1.match(fnames[0]).groupdict()
            out_fname1 = '{}{}{}'.format(match.get('prefix'),
                                         'QUICKLOOK',
                                         match.get('extension'))
            out_fname2 = '{}{}{}'.format(match.get('prefix'),
                                         'THUMBNAIL',
                                         '.JPG')

            # initial vrt of required rgb bands
            tmp_fname1 = pjoin(tmpdir, '{}.vrt'.format(product))
            cmd = ['gdalbuildvrt',
                   '-separate',
                   '-overwrite',
                   tmp_fname1]
            cmd.extend(fnames)
            run_command(cmd, tmpdir)

            # quicklook with contrast scaling
            tmp_fname2 = pjoin(tmpdir, '{}_{}.tif'.format(product, 'qlook'))
            quicklook(tmp_fname1, out_fname=tmp_fname2, src_min=1,
                      src_max=3500, out_min=1)

            # warp to Lon/Lat WGS84
            tmp_fname3 = pjoin(tmpdir, '{}_{}.tif'.format(product, 'warp'))
            cmd = ['gdalwarp',
                   '-t_srs',
                   '"EPSG:4326"',
                   '-co',
                   'COMPRESS=JPEG',
                   '-co',
                   'PHOTOMETRIC=YCBCR',
                   '-co',
                   'TILED=YES',
                   tmp_fname2,
                   tmp_fname3]
            run_command(cmd, tmpdir)

            # build overviews/pyramids
            cmd = ['gdaladdo',
                   '-r',
                   'average',
                   tmp_fname3,
                   '2',
                   '4',
                   '8',
                   '16',
                   '32']
            run_command(cmd, tmpdir)

            # create the cogtif
            cmd = ['gdal_translate',
                   '-co',
                   'TILED=YES',
                   '-co',
                   'COPY_SRC_OVERVIEWS=YES',
                   '-co',
                   'COMPRESS=JPEG',
                   '-co',
                   'PHOTOMETRIC=YCBCR',
                   tmp_fname3,
                   out_fname1]
            run_command(cmd, tmpdir)

            # create the thumbnail
            cmd = ['gdal_translate',
                   '-of',
                   'JPEG',
                   '-outsize',
                   '10%',
                   '10%',
                   out_fname1,
                   out_fname2]
            run_command(cmd, tmpdir)


def create_readme(outdir):
    """
    Create the readme file.
    """
    with resource_stream(tesp.__name__, '_README.md') as src:
        with open(pjoin(outdir, 'README.md'), 'w') as out_src:
            out_src.writelines([l.decode('utf-8') for l in src.readlines()])


def create_checksum(outdir):
    """
    Create the checksum file.
    """
    out_fname = pjoin(outdir, 'CHECKSUM.sha1')
    checksum(out_fname)


def get_level1_tags(container, granule=None, yamls_path=None, l1_path=None):
    if yamls_path:
        # TODO define a consistent file structure where yaml metadata exists
        yaml_fname = pjoin(yamls_path,
                           basename(dirname(l1_path)),
                           '{}.yaml'.format(container.label))

        # quick workaround if no source yaml
        if not exists(yaml_fname):
            raise IOError('yaml file not found: {}'.format(yaml_fname))

        with open(yaml_fname, 'r') as src:
            # TODO harmonise field names for different sensors
            l1_documents = {
                doc.get('tile_id', doc.get('label')): doc
                for doc in yaml.load_all(src)
            }
            l1_tags = l1_documents[granule]
    else:
        acq = container.get_all_acquisitions()[0]
        docs = extract_level1_metadata(acq, l1_path)
        if isinstance(docs, list):
            l1_tags = [doc for doc in docs 
                            if doc.get('tile_id', doc.get('label')) == granule][0]
        else:
            l1_tags = docs
    return l1_tags


def package(l1_path, wagl_fname, fmask_fname, yamls_path, outdir,
            granule, products=ProductPackage.all(), acq_parser_hint=None):
    """
    Package an L2 product.

    :param l1_path:
        A string containing the full file pathname to the Level-1
        dataset.

    :param wagl_fname:
        A string containing the full file pathname to the wagl
        output dataset.

    :param fmask_fname:
        A string containing the full file pathname to the fmask
        dataset.

    :param yamls_path:
        A string containing the full file pathname to the yaml
        documents for the indexed Level-1 datasets.

    :param outdir:
        A string containing the full file pathname to the directory
        that will contain the packaged Level-2 datasets.

    :param granule:
        The identifier for the granule

    :param products:
        A list of imagery products to include in the package.
        Defaults to all products.

    :param acq_parser_hint:
        A string that hints at which acquisition parser should be used.

    :return:
        None; The packages will be written to disk directly.
    """
    container = acquisitions(l1_path, acq_parser_hint)
    l1_tags = get_level1_tags(container, granule, yamls_path, l1_path)


    with h5py.File(wagl_fname, 'r') as fid:
        grn_id = re.sub(PATTERN2, ARD, granule)
        out_path = pjoin(outdir, grn_id)

        if not exists(out_path):
            os.makedirs(out_path)

        # unpack the standardised products produced by wagl
        wagl_tags, img_paths = unpack_products(products, container, granule,
                                               fid[granule], out_path)

        # unpack supplementary datasets produced by wagl
        supp_paths = unpack_supplementary(container, granule, fid[granule],
                                          out_path)

        # add in supplementary paths
        for key in supp_paths:
            img_paths[key] = supp_paths[key]

        # file based globbing, so can't have any other tifs on disk
        qa_paths = create_contiguity(products, container, granule, out_path)

        # add in qa paths
        for key in qa_paths:
            img_paths[key] = qa_paths[key]

        # fmask cogtif conversion
        rel_path = pjoin(QA, '{}_FMASK.TIF'.format(grn_id))
        fmask_location = pjoin(out_path, rel_path)
        fmask_cogtif(fmask_fname, fmask_location)

        with rasterio.open(fmask_location) as ds:
            img_paths['fmask'] = get_img_dataset_info(ds, rel_path)

        # map, quicklook/thumbnail, readme, checksum
        create_html_map(out_path)
        create_quicklook(products, container, out_path)
        create_readme(out_path)

        # merge all the yaml documents
        # TODO include gqa yaml, and fmask yaml (if we go ahead and create one)
        # relative paths yaml doc
        tags = merge_metadata(l1_tags, wagl_tags, granule, img_paths)

        with open(pjoin(out_path, 'ARD-METADATA.yaml'), 'w') as src:
            yaml.dump(tags, src, default_flow_style=False, indent=4)

        # finally the checksum
        create_checksum(out_path)<|MERGE_RESOLUTION|>--- conflicted
+++ resolved
@@ -122,10 +122,6 @@
         }
     }
 
-<<<<<<< HEAD
-=======
-
->>>>>>> da2e60c3
 
 def unpack_products(product_list, container, granule, h5group, outdir):
     """
